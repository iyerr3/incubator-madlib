--- conflicted
+++ resolved
@@ -45,11 +45,8 @@
     """
     with MinWarning('info'):
 
-<<<<<<< HEAD
-        optimizer_params = _get_optimizer_params(optimizer_param_str)
-=======
+
         optimizer_params = _get_optimizer_params(optimizer_param_str or "")
->>>>>>> 80cf29b1
         _validate_args(source_table, output_table, independent_varname,
                        dependent_varname, hidden_layer_sizes,
                        optimizer_params, is_classification)
@@ -219,7 +216,11 @@
             "('{dependent_varname}') for source_table "
             "({source_table})!".format(dependent_varname=dependent_varname,
                                        source_table=source_table))
-<<<<<<< HEAD
+
+    _assert(hidden_layer_sizes is not None,
+            "hidden_layer_sizes may not be null")
+    _assert(type(hidden_layer_sizes) is list,
+            "hidden_layer_sizes must be an array of integers")
     _assert(all(type(value) is int for value in hidden_layer_sizes),
             "MLP error: Hidden layers sizes must be integers")
     _assert(all(value >= 0 for value in hidden_layer_sizes),
@@ -238,21 +239,7 @@
             "Independent variable column should refer to arrays of the same length")
     _assert(array_col_has_no_null(source_table, independent_varname),
             "Independent variable column should refer to arrays of the same length")
-=======
-
-
-    _assert(hidden_layer_sizes is not None,"hidden_layer_sizes may not be null")
-    _assert(type(hidden_layer_sizes) is list,"hidden_layer_sizes must be an array of integers")
-    _assert(all(type(value) is int for value in hidden_layer_sizes), "MLP error: Hidden layers sizes must be integers")
-    _assert(all(value >= 0 for value in hidden_layer_sizes),"MLP error: Hidden layers sizes must be greater than 0.")
-    _assert(optimizer_params["tolerance"]>=0,"MLP error: Tolerance should be greater than or equal to 0.")
-    _assert(optimizer_params["n_tries"]>=1,"MLP error: Number of tries should be greater than or equal to 1")
-    _assert(optimizer_params["n_iterations"]>=1,"MLP error: Number of iterations should be greater than or equal to 1")
-    _assert(optimizer_params["step_size"]>0,"MLP error: Stepsize should be greater than 0.")
-    _assert("[]" in get_expr_type(independent_varname,source_table),"Independent variable column should refer to an array")
-    _assert(array_col_has_same_dimension(source_table,independent_varname),"Independent variable column should refer to arrays of the same length")
-    _assert(array_col_has_no_null(source_table,independent_varname),"Independent variable column should refer to arrays of the same length")
->>>>>>> 80cf29b1
+
 
     if is_classification:
         _validate_args_classification(source_table, output_table, independent_varname,
